--- conflicted
+++ resolved
@@ -82,13 +82,8 @@
   def actorOf(system: ActorSystemImpl, props: Props, supervisor: ActorRef, name: String, systemService: Boolean): ActorRef =
     if (systemService) local.actorOf(system, props, supervisor, name, systemService)
     else {
-<<<<<<< HEAD
       val path = supervisor.path / name
-      val newFuture = Promise[ActorRef](5000)(dispatcher) // FIXME is this proper timeout?
-=======
-      val name = path.name
       val newFuture = Promise[ActorRef](system.settings.ActorTimeout)(dispatcher)
->>>>>>> db075d09
 
       actors.putIfAbsent(path.toString, newFuture) match { // we won the race -- create the actor and resolve the future
         case null ⇒
