--- conflicted
+++ resolved
@@ -328,12 +328,7 @@
   }
 
   class AkkaRedisProject(info: ProjectInfo) extends AkkaDefaults(info) {
-<<<<<<< HEAD
-//    val redis = "com.redis" % "redisclient" % "2.8.0.Beta1-1.2-SNAPSHOT" % "compile"
-    val redis = "com.redis" % "redisclient" % "1.2" % "compile"
-=======
     val redis = "com.redis" % "redisclient" % "2.8.0.Beta1-1.2" % "compile"
->>>>>>> 6732535b
     override def testOptions = TestFilter((name: String) => name.endsWith("Test")) :: Nil
     lazy val dist = deployTask(info, distPath) dependsOn(`package`, packageDocs, packageSrc) describedAs("Deploying")
   }
